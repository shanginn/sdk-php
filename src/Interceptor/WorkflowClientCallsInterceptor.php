<?php

/**
 * This file is part of Temporal package.
 *
 * For the full copyright and license information, please view the LICENSE
 * file that was distributed with this source code.
 */

declare(strict_types=1);

namespace Temporal\Interceptor;

use Temporal\Client\Update\UpdateHandle;
use Temporal\Client\Workflow\WorkflowExecutionDescription;
use Temporal\DataConverter\ValuesInterface;
use Temporal\Interceptor\Trait\WorkflowClientCallsInterceptorTrait;
use Temporal\Interceptor\WorkflowClient\CancelInput;
use Temporal\Interceptor\WorkflowClient\DescribeInput;
use Temporal\Interceptor\WorkflowClient\GetResultInput;
use Temporal\Interceptor\WorkflowClient\QueryInput;
use Temporal\Interceptor\WorkflowClient\SignalInput;
use Temporal\Interceptor\WorkflowClient\SignalWithStartInput;
use Temporal\Interceptor\WorkflowClient\StartInput;
use Temporal\Interceptor\WorkflowClient\StartUpdateOutput;
use Temporal\Interceptor\WorkflowClient\TerminateInput;
use Temporal\Interceptor\WorkflowClient\UpdateInput;
use Temporal\Interceptor\WorkflowClient\UpdateWithStartInput;
use Temporal\Internal\Interceptor\Interceptor;
use Temporal\Workflow\WorkflowExecution;

/**
 * It's recommended to use `WorkflowClientCallsInterceptorTrait` when implementing this interface because
 * the interface might be extended in the future. The trait will provide forward compatibility.
 *
 * ```php
 * class MyWorkflowClientCallsInterceptor implements WorkflowClientCallsInterceptor
 * {
 *     use WorkflowClientCallsInterceptorTrait;
 *
 *     public function start(StartInput $input, callable $next): WorkflowExecution
 *     {
 *         error_log('Starting workflow: ' . $input->workflowType);
 *
 *         return $next($input);
 *     }
 * }
 * ```
 *
 * @see WorkflowClientCallsInterceptorTrait
 */
interface WorkflowClientCallsInterceptor extends Interceptor
{
    /**
     * @param callable(StartInput): WorkflowExecution $next
     *
     */
    public function start(StartInput $input, callable $next): WorkflowExecution;

    /**
     * @param callable(SignalInput): void $next
     *
     */
    public function signal(SignalInput $input, callable $next): void;

    /**
     * @param callable(UpdateInput): StartUpdateOutput $next
     *
     */
    public function update(UpdateInput $input, callable $next): StartUpdateOutput;

    /**
     * @param callable(SignalWithStartInput): WorkflowExecution $next
     *
     */
    public function signalWithStart(SignalWithStartInput $input, callable $next): WorkflowExecution;

    /**
<<<<<<< HEAD
     * @param UpdateWithStartInput $input
     * @param callable(UpdateWithStartInput): WorkflowExecution $next
     *
     * @return UpdateHandle
     */
    public function updateWithStart(UpdateWithStartInput $input, callable $next): UpdateHandle;

    /**
     * @param GetResultInput $input
=======
>>>>>>> 70311a75
     * @param callable(GetResultInput): ?ValuesInterface $next
     *
     */
    public function getResult(GetResultInput $input, callable $next): ?ValuesInterface;

    /**
     * @param callable(QueryInput): ?ValuesInterface $next
     *
     */
    public function query(QueryInput $input, callable $next): ?ValuesInterface;

    /**
     * @param callable(CancelInput): void $next
     *
     */
    public function cancel(CancelInput $input, callable $next): void;

    /**
     * @param callable(TerminateInput): void $next
     *
     */
    public function terminate(TerminateInput $input, callable $next): void;

    /**
     * @param callable(DescribeInput): void $next
     *
     */
    public function describe(DescribeInput $input, callable $next): WorkflowExecutionDescription;
}<|MERGE_RESOLUTION|>--- conflicted
+++ resolved
@@ -53,30 +53,25 @@
 {
     /**
      * @param callable(StartInput): WorkflowExecution $next
-     *
      */
     public function start(StartInput $input, callable $next): WorkflowExecution;
 
     /**
      * @param callable(SignalInput): void $next
-     *
      */
     public function signal(SignalInput $input, callable $next): void;
 
     /**
      * @param callable(UpdateInput): StartUpdateOutput $next
-     *
      */
     public function update(UpdateInput $input, callable $next): StartUpdateOutput;
 
     /**
      * @param callable(SignalWithStartInput): WorkflowExecution $next
-     *
      */
     public function signalWithStart(SignalWithStartInput $input, callable $next): WorkflowExecution;
 
     /**
-<<<<<<< HEAD
      * @param UpdateWithStartInput $input
      * @param callable(UpdateWithStartInput): WorkflowExecution $next
      *
@@ -85,35 +80,27 @@
     public function updateWithStart(UpdateWithStartInput $input, callable $next): UpdateHandle;
 
     /**
-     * @param GetResultInput $input
-=======
->>>>>>> 70311a75
      * @param callable(GetResultInput): ?ValuesInterface $next
-     *
      */
     public function getResult(GetResultInput $input, callable $next): ?ValuesInterface;
 
     /**
      * @param callable(QueryInput): ?ValuesInterface $next
-     *
      */
     public function query(QueryInput $input, callable $next): ?ValuesInterface;
 
     /**
      * @param callable(CancelInput): void $next
-     *
      */
     public function cancel(CancelInput $input, callable $next): void;
 
     /**
      * @param callable(TerminateInput): void $next
-     *
      */
     public function terminate(TerminateInput $input, callable $next): void;
 
     /**
      * @param callable(DescribeInput): void $next
-     *
      */
     public function describe(DescribeInput $input, callable $next): WorkflowExecutionDescription;
 }