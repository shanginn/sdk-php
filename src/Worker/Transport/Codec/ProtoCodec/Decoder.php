--- conflicted
+++ resolved
@@ -83,15 +83,9 @@
     private function parseFailureResponse(Message $msg): FailureResponseInterface
     {
         return new FailureResponse(
-<<<<<<< HEAD
-            FailureConverter::mapFailureToException($msg->getFailure(), $this->converter),
-            $msg->getId(),
-            $msg->getHistoryLength(),
-=======
             failure: FailureConverter::mapFailureToException($msg->getFailure(), $this->converter),
             id: $msg->getId(),
             historyLength: (int)$msg->getHistoryLength()
->>>>>>> e5b375f1
         );
     }
 
@@ -106,14 +100,10 @@
             $payloads = EncodedValues::fromPayloads($msg->getPayloads(), $this->converter);
         }
 
-<<<<<<< HEAD
-        return new SuccessResponse($payloads, $msg->getId(), $msg->getHistoryLength());
-=======
         return new SuccessResponse(
             values: $payloads,
             id: $msg->getId(),
             historyLength: (int)$msg->getHistoryLength(),
         );
->>>>>>> e5b375f1
     }
 }