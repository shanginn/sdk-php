<?php

/**
 * This file is part of Temporal package.
 *
 * For the full copyright and license information, please view the LICENSE
 * file that was distributed with this source code.
 */

declare(strict_types=1);

namespace Temporal\Worker\Transport\Codec\JsonCodec;

use JetBrains\PhpStorm\Pure;
use Temporal\Api\Common\V1\Payloads;
use Temporal\Api\Failure\V1\Failure;
use Temporal\DataConverter\DataConverterInterface;
use Temporal\DataConverter\EncodedValues;
use Temporal\Exception\Failure\FailureConverter;
use Temporal\Interceptor\Header;
use Temporal\Worker\Transport\Command\FailureResponse;
use Temporal\Worker\Transport\Command\FailureResponseInterface;
use Temporal\Worker\Transport\Command\RequestInterface;
use Temporal\Worker\Transport\Command\ResponseInterface;
use Temporal\Worker\Transport\Command\ServerRequest;
use Temporal\Worker\Transport\Command\ServerRequestInterface;
use Temporal\Worker\Transport\Command\SuccessResponse;
use Temporal\Worker\Transport\Command\SuccessResponseInterface;

class Decoder
{
    private DataConverterInterface $converter;

    /**
     * @param DataConverterInterface $dataConverter
     */
    public function __construct(DataConverterInterface $dataConverter)
    {
        $this->converter = $dataConverter;
    }

    /**
     * @throws \Exception
     */
    public function decode(array $command): ServerRequestInterface|ResponseInterface
    {
        return match (true) {
            isset($command['command']) => $this->parseRequest($command),
            isset($command['failure']) => $this->parseFailureResponse($command),
            default => $this->parseResponse($command),
        };
    }

    /**
     * @param array $data
     * @return RequestInterface
     * @throws \Exception
     */
    private function parseRequest(array $data): ServerRequestInterface
    {
        $payloads = new Payloads();
        if (isset($data['payloads'])) {
            $payloads->mergeFromString(\base64_decode($data['payloads']));
        }
        $headers = new \Temporal\Api\Common\V1\Header();
        if (isset($data['header'])) {
            $headers->mergeFromString(\base64_decode($data['header']));
        }

        return new ServerRequest(
            name: $data['command'],
            options: $data['options'] ?? [],
            payloads: EncodedValues::fromPayloads($payloads, $this->converter),
            id: $data['runId'] ?? null,
<<<<<<< HEAD
            header: Header::fromPayloadCollection($headers->getFields(), $this->converter),
=======
            header: $header,
>>>>>>> e5b375f1
        );
    }

    /**
     * @param array $data
     * @return FailureResponseInterface
     * @throws \Exception
     */
    private function parseFailureResponse(array $data): FailureResponseInterface
    {
        $this->assertCommandID($data);

        $failure = new Failure();
        $failure->mergeFromString(\base64_decode($data['failure']));

        return new FailureResponse(
            FailureConverter::mapFailureToException($failure, $this->converter),
            $data['id']
        );
    }

    /**
     * @param array $data
     * @return SuccessResponseInterface
     * @throws \Exception
     */
    private function parseResponse(array $data): SuccessResponseInterface
    {
        $this->assertCommandID($data);

        $payloads = new Payloads();
        if (isset($data['payloads'])) {
            $payloads->mergeFromString(base64_decode($data['payloads']));
        }

        return new SuccessResponse(EncodedValues::fromPayloads($payloads, $this->converter), $data['id']);
    }

    /**
     * @param array $data
     */
    private function assertCommandID(array $data): void
    {
        if (!isset($data['id'])) {
            throw new \InvalidArgumentException('An "id" command argument required');
        }

        if (!$this->isUInt32($data['id'])) {
            throw new \OutOfBoundsException('Command identifier must be a type of uint32');
        }
    }

    /**
     * @param mixed $value
     * @return bool
     */
    #[Pure]
    private function isUInt32(
        $value
    ): bool {
        return \is_int($value) && $value >= 0 && $value <= 2_147_483_647;
    }
}<|MERGE_RESOLUTION|>--- conflicted
+++ resolved
@@ -62,6 +62,7 @@
         if (isset($data['payloads'])) {
             $payloads->mergeFromString(\base64_decode($data['payloads']));
         }
+
         $headers = new \Temporal\Api\Common\V1\Header();
         if (isset($data['header'])) {
             $headers->mergeFromString(\base64_decode($data['header']));
@@ -72,11 +73,7 @@
             options: $data['options'] ?? [],
             payloads: EncodedValues::fromPayloads($payloads, $this->converter),
             id: $data['runId'] ?? null,
-<<<<<<< HEAD
             header: Header::fromPayloadCollection($headers->getFields(), $this->converter),
-=======
-            header: $header,
->>>>>>> e5b375f1
         );
     }
 
