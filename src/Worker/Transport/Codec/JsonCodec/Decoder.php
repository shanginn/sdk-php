<?php

/**
 * This file is part of Temporal package.
 *
 * For the full copyright and license information, please view the LICENSE
 * file that was distributed with this source code.
 */

declare(strict_types=1);

namespace Temporal\Worker\Transport\Codec\JsonCodec;

use JetBrains\PhpStorm\Pure;
use Temporal\Api\Common\V1\Payloads;
use Temporal\Api\Failure\V1\Failure;
use Temporal\DataConverter\DataConverterInterface;
use Temporal\DataConverter\EncodedValues;
use Temporal\Exception\Failure\FailureConverter;
<<<<<<< HEAD
use Temporal\Interceptor\Header;
use Temporal\Worker\Transport\Command\CommandInterface;
=======
>>>>>>> 83cacf2e
use Temporal\Worker\Transport\Command\FailureResponse;
use Temporal\Worker\Transport\Command\FailureResponseInterface;
use Temporal\Worker\Transport\Command\RequestInterface;
use Temporal\Worker\Transport\Command\ResponseInterface;
use Temporal\Worker\Transport\Command\ServerRequest;
use Temporal\Worker\Transport\Command\ServerRequestInterface;
use Temporal\Worker\Transport\Command\SuccessResponse;
use Temporal\Worker\Transport\Command\SuccessResponseInterface;

class Decoder
{
    private DataConverterInterface $converter;

    /**
     * @param DataConverterInterface $dataConverter
     */
    public function __construct(DataConverterInterface $dataConverter)
    {
        $this->converter = $dataConverter;
    }

    /**
     * @throws \Exception
     */
    public function decode(array $command): ServerRequestInterface|ResponseInterface
    {
        return match (true) {
            isset($command['command']) => $this->parseRequest($command),
            isset($command['failure']) => $this->parseFailureResponse($command),
            default => $this->parseResponse($command),
        };
    }

    /**
     * @param array $data
     * @return RequestInterface
     * @throws \Exception
     */
    private function parseRequest(array $data): ServerRequestInterface
    {
        $payloads = new Payloads();
        if (isset($data['payloads'])) {
            $payloads->mergeFromString(base64_decode($data['payloads']));
        }
<<<<<<< HEAD
        $headers = new \Temporal\Api\Common\V1\Header();
        if (isset($data['header'])) {
            $headers->mergeFromString(base64_decode($data['header']));
        }

        $request = new Request(
            $data['command'],
            $data['options'] ?? [],
            EncodedValues::fromPayloads($payloads, $this->converter),
            $data['id'],
            Header::fromPayloadCollection($headers->getFields(), $this->converter),
=======
        $header = null;

        $request = new ServerRequest(
            name: $data['command'],
            id: $data['runId'] ?? null,
            options: $data['options'] ?? [],
            payloads: EncodedValues::fromPayloads($payloads, $this->converter),
            header: $header,
>>>>>>> 83cacf2e
        );

        if (isset($data['failure'])) {
            $failure = new Failure();
            $failure->mergeFromString(base64_decode($data['failure']));
            $request->setFailure(FailureConverter::mapFailureToException($failure, $this->converter));
        }

        return $request;
    }

    /**
     * @param array $data
     * @return FailureResponseInterface
     * @throws \Exception
     */
    private function parseFailureResponse(array $data): FailureResponseInterface
    {
        $this->assertCommandID($data);

        $failure = new Failure();
        $failure->mergeFromString(base64_decode($data['failure']));

        return new FailureResponse(
            FailureConverter::mapFailureToException($failure, $this->converter),
            $data['id']
        );
    }

    /**
     * @param array $data
     * @return SuccessResponseInterface
     * @throws \Exception
     */
    private function parseResponse(array $data): SuccessResponseInterface
    {
        $this->assertCommandID($data);

        $payloads = new Payloads();
        if (isset($data['payloads'])) {
            $payloads->mergeFromString(base64_decode($data['payloads']));
        }

        return new SuccessResponse(EncodedValues::fromPayloads($payloads, $this->converter), $data['id']);
    }

    /**
     * @param array $data
     */
    private function assertCommandID(array $data): void
    {
        if (!isset($data['id'])) {
            throw new \InvalidArgumentException('An "id" command argument required');
        }

        if (!$this->isUInt32($data['id'])) {
            throw new \OutOfBoundsException('Command identifier must be a type of uint32');
        }
    }

    /**
     * @param mixed $value
     * @return bool
     */
    #[Pure]
    private function isUInt32(
        $value
    ): bool {
        return \is_int($value) && $value >= 0 && $value <= 2_147_483_647;
    }
}<|MERGE_RESOLUTION|>--- conflicted
+++ resolved
@@ -17,11 +17,7 @@
 use Temporal\DataConverter\DataConverterInterface;
 use Temporal\DataConverter\EncodedValues;
 use Temporal\Exception\Failure\FailureConverter;
-<<<<<<< HEAD
 use Temporal\Interceptor\Header;
-use Temporal\Worker\Transport\Command\CommandInterface;
-=======
->>>>>>> 83cacf2e
 use Temporal\Worker\Transport\Command\FailureResponse;
 use Temporal\Worker\Transport\Command\FailureResponseInterface;
 use Temporal\Worker\Transport\Command\RequestInterface;
@@ -64,39 +60,20 @@
     {
         $payloads = new Payloads();
         if (isset($data['payloads'])) {
-            $payloads->mergeFromString(base64_decode($data['payloads']));
+            $payloads->mergeFromString(\base64_decode($data['payloads']));
         }
-<<<<<<< HEAD
         $headers = new \Temporal\Api\Common\V1\Header();
         if (isset($data['header'])) {
-            $headers->mergeFromString(base64_decode($data['header']));
+            $headers->mergeFromString(\base64_decode($data['header']));
         }
 
-        $request = new Request(
-            $data['command'],
-            $data['options'] ?? [],
-            EncodedValues::fromPayloads($payloads, $this->converter),
-            $data['id'],
-            Header::fromPayloadCollection($headers->getFields(), $this->converter),
-=======
-        $header = null;
-
-        $request = new ServerRequest(
+        return new ServerRequest(
             name: $data['command'],
-            id: $data['runId'] ?? null,
             options: $data['options'] ?? [],
             payloads: EncodedValues::fromPayloads($payloads, $this->converter),
-            header: $header,
->>>>>>> 83cacf2e
+            id: $data['runId'] ?? null,
+            header: Header::fromPayloadCollection($headers->getFields(), $this->converter),
         );
-
-        if (isset($data['failure'])) {
-            $failure = new Failure();
-            $failure->mergeFromString(base64_decode($data['failure']));
-            $request->setFailure(FailureConverter::mapFailureToException($failure, $this->converter));
-        }
-
-        return $request;
     }
 
     /**
@@ -109,7 +86,7 @@
         $this->assertCommandID($data);
 
         $failure = new Failure();
-        $failure->mergeFromString(base64_decode($data['failure']));
+        $failure->mergeFromString(\base64_decode($data['failure']));
 
         return new FailureResponse(
             FailureConverter::mapFailureToException($failure, $this->converter),
