--- conflicted
+++ resolved
@@ -20,72 +20,30 @@
  * Carries request to perform host action with payloads and failure as context. Can be cancelled if allows
  *
  * @psalm-import-type RequestOptions from RequestInterface
-<<<<<<< HEAD
- * @psalm-immutable
-=======
->>>>>>> 83cacf2e
  */
 class Request implements RequestInterface
 {
-<<<<<<< HEAD
-=======
     use RequestTrait;
 
     protected static int $lastID = 9000;
     protected int $id;
->>>>>>> 83cacf2e
     protected ValuesInterface $payloads;
-    protected ?HeaderInterface $header = null;
+    protected HeaderInterface $header;
     protected ?\Throwable $failure = null;
 
     /**
-<<<<<<< HEAD
-     * @param string $name
-     * @param RequestOptions $options
-     * @param ValuesInterface|null $payloads
-     * @param int|null $id
-     * @param HeaderInterface|null $header
-     * @param int<0, max> $historyLength
-=======
      * @param non-empty-string $name
      * @param RequestOptions $options
->>>>>>> 83cacf2e
      */
     public function __construct(
         protected string $name,
         protected array $options = [],
         ValuesInterface $payloads = null,
-<<<<<<< HEAD
-        int $id = null,
         ?HeaderInterface $header = null,
-        private int $historyLength = 0,
     ) {
         $this->payloads = $payloads ?? EncodedValues::empty();
         $this->header = $header ?? Header::empty();
-
-        parent::__construct($id);
-    }
-
-    /**
-     * @return string
-     */
-    public function getName(): string
-    {
-        return $this->name;
-    }
-
-    /**
-     * @return RequestOptions
-     */
-    public function getOptions(): array
-    {
-        return $this->options;
-=======
-        protected ?object $header = null,
-    ) {
-        $this->payloads = $payloads ?? EncodedValues::empty();
         $this->id = $this->getNextID();
->>>>>>> 83cacf2e
     }
 
     public function getID(): int
@@ -103,29 +61,6 @@
         return $this->failure;
     }
 
-<<<<<<< HEAD
-    /**
-     * @return Header
-     */
-    public function getHeader(): Header
-    {
-        return $this->header;
-    }
-
-    public function withHeader(HeaderInterface $header): self
-    {
-        $clone = clone $this;
-        $clone->header = $header;
-        return $clone;
-    }
-
-    /**
-     * @return int<0, max>
-     */
-    public function getHistoryLength(): int
-    {
-        return $this->historyLength;
-=======
     private function getNextID(): int
     {
         $next = ++static::$lastID;
@@ -135,6 +70,5 @@
         }
 
         return $next;
->>>>>>> 83cacf2e
     }
 }