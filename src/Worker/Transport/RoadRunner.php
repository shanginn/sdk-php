--- conflicted
+++ resolved
@@ -56,15 +56,10 @@
         EnvironmentInterface $env = null,
         RoadRunnerVersionChecker $versionChecker = null
     ): HostConnectionInterface {
-<<<<<<< HEAD
-=======
         $versionChecker ??= new RoadRunnerVersionChecker();
         $versionChecker->check();
 
->>>>>>> e5b375f1
         $env ??= Environment::fromGlobals();
-        $versionChecker ??= new RoadRunnerVersionChecker();
-        $versionChecker->check();
 
         return new self(new Worker(Relay::create($env->getRelayAddress())));
     }
