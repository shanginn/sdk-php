--- conflicted
+++ resolved
@@ -14,12 +14,9 @@
 use Spiral\Attributes\ReaderInterface;
 use Temporal\Internal\Marshaller\Meta\Marshal;
 use Temporal\Internal\Marshaller\Meta\Scope;
-<<<<<<< HEAD
+use Temporal\Internal\Marshaller\ReflectionTypeFactoryInterface;
 use Temporal\Internal\Marshaller\Type\ObjectType;
-=======
-use Temporal\Internal\Marshaller\ReflectionTypeFactoryInterface;
 use Temporal\Internal\Marshaller\Type\TypeDto;
->>>>>>> 4f3567bb
 use Temporal\Internal\Marshaller\Type\TypeInterface;
 use Temporal\Internal\Marshaller\TypeFactoryInterface;
 
@@ -163,16 +160,14 @@
             return null;
         }
 
-<<<<<<< HEAD
-        // For object-typed properties: remember property type FQN to make object nesting possible
-        if ($type === ObjectType::class && $meta->of === null) {
-            $meta->of = $property->getType()?->getName();
-        }
-
-        return $this->factory->create($type, $meta->of ? [$meta->of] : []);
-=======
+// todo
+//        // For object-typed properties: remember property type FQN to make object nesting possible
+//        if ($type === ObjectType::class && $meta->of === null) {
+//            $meta->of = $property->getType()?->getName();
+//        }
+//
+//        return $this->factory->create($type, $meta->of ? [$meta->of] : []);
         return $this->factory->create($meta->type, $meta->of ? [$meta->of] : []);
->>>>>>> 4f3567bb
     }
 
     /**
