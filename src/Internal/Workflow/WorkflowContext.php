<?php

/**
 * This file is part of Temporal package.
 *
 * For the full copyright and license information, please view the LICENSE
 * file that was distributed with this source code.
 */

declare(strict_types=1);

namespace Temporal\Internal\Workflow;

use Ramsey\Uuid\UuidInterface;
use React\Promise\Deferred;
use React\Promise\PromiseInterface;
use Temporal\Activity\ActivityOptions;
use Temporal\Activity\ActivityOptionsInterface;
use Temporal\Activity\LocalActivityOptions;
use Temporal\Common\Uuid;
use Temporal\DataConverter\EncodedValues;
use Temporal\DataConverter\Type;
use Temporal\DataConverter\ValuesInterface;
use Temporal\Interceptor\HeaderInterface;
use Temporal\Interceptor\WorkflowOutboundCalls\AwaitInput;
use Temporal\Interceptor\WorkflowOutboundCalls\AwaitWithTimeoutInput;
use Temporal\Interceptor\WorkflowOutboundCalls\CompleteInput;
use Temporal\Interceptor\WorkflowOutboundCalls\ContinueAsNewInput;
use Temporal\Interceptor\WorkflowOutboundCalls\ExecuteActivityInput;
use Temporal\Interceptor\WorkflowOutboundCalls\ExecuteChildWorkflowInput;
use Temporal\Interceptor\WorkflowOutboundCalls\ExecuteLocalActivityInput;
use Temporal\Interceptor\WorkflowOutboundCalls\GetVersionInput;
use Temporal\Interceptor\WorkflowOutboundCalls\PanicInput;
use Temporal\Interceptor\WorkflowOutboundCalls\SideEffectInput;
use Temporal\Interceptor\WorkflowOutboundCalls\TimerInput;
use Temporal\Interceptor\WorkflowOutboundCalls\UpsertSearchAttributesInput;
use Temporal\Interceptor\WorkflowOutboundCallsInterceptor;
use Temporal\Interceptor\WorkflowOutboundRequestInterceptor;
use Temporal\Internal\Declaration\Destroyable;
use Temporal\Internal\Declaration\WorkflowInstanceInterface;
use Temporal\Internal\Interceptor\HeaderCarrier;
use Temporal\Internal\Interceptor\Pipeline;
use Temporal\Internal\ServiceContainer;
use Temporal\Internal\Support\DateInterval;
use Temporal\Internal\Support\StackRenderer;
use Temporal\Internal\Transport\ClientInterface;
use Temporal\Internal\Transport\CompletableResultInterface;
use Temporal\Internal\Transport\Request\Cancel;
use Temporal\Internal\Transport\Request\CompleteWorkflow;
use Temporal\Internal\Transport\Request\ContinueAsNew;
use Temporal\Internal\Transport\Request\GetVersion;
use Temporal\Internal\Transport\Request\NewTimer;
use Temporal\Internal\Transport\Request\Panic;
use Temporal\Internal\Transport\Request\SideEffect;
use Temporal\Internal\Transport\Request\UpsertSearchAttributes;
use Temporal\Internal\Workflow\Process\HandlerState;
use Temporal\Promise;
use Temporal\Worker\Transport\Command\RequestInterface;
use Temporal\Workflow\ActivityStubInterface;
use Temporal\Workflow\ChildWorkflowOptions;
use Temporal\Workflow\ChildWorkflowStubInterface;
use Temporal\Workflow\ContinueAsNewOptions;
use Temporal\Workflow\ExternalWorkflowStubInterface;
use Temporal\Workflow\Mutex;
use Temporal\Workflow\WorkflowContextInterface;
use Temporal\Workflow\WorkflowExecution;
use Temporal\Workflow\WorkflowInfo;

use function React\Promise\reject;
use function React\Promise\resolve;

class WorkflowContext implements WorkflowContextInterface, HeaderCarrier, Destroyable
{
    /**
     * Contains conditional groups that contains tuple of a condition callable and its promise
     * @var array<non-empty-string, array<int<0, max>, array{callable, Deferred}>>
     */
    protected array $awaits = [];

    private array $trace = [];
    private bool $continueAsNew = false;

    /** @var Pipeline<WorkflowOutboundRequestInterceptor, PromiseInterface> */
    private Pipeline $requestInterceptor;

    /** @var Pipeline<WorkflowOutboundCallsInterceptor, PromiseInterface> */
    private Pipeline $callsInterceptor;

    /**
     * @param HandlerState $handlers Counter of active Update and Signal handlers
     */
    public function __construct(
        protected ServiceContainer $services,
        protected ClientInterface $client,
        protected WorkflowInstanceInterface&Destroyable $workflowInstance,
        protected Input $input,
        protected ?ValuesInterface $lastCompletionResult = null,
        protected HandlerState $handlers = new HandlerState(),
    ) {
        $this->requestInterceptor =  $services->interceptorProvider
            ->getPipeline(WorkflowOutboundRequestInterceptor::class);
        $this->callsInterceptor =  $services->interceptorProvider
            ->getPipeline(WorkflowOutboundCallsInterceptor::class);
    }

    public function getWorkflowInstance(): WorkflowInstanceInterface
    {
        return $this->workflowInstance;
    }

    public function now(): \DateTimeInterface
    {
        return $this->services->env->now();
    }

    public function getRunId(): string
    {
        return $this->input->info->execution->getRunID();
    }

    public function getInfo(): WorkflowInfo
    {
        return $this->input->info;
    }

    public function getHeader(): HeaderInterface
    {
        return $this->input->header;
    }

    public function getInput(): ValuesInterface
    {
        return $this->input->input;
    }

    public function withInput(Input $input): static
    {
        $clone = clone $this;
        $clone->awaits = &$this->awaits;
        $clone->trace = &$this->trace;
        $clone->input = $input;
        return $clone;
    }

    public function getLastCompletionResultValues(): ?ValuesInterface
    {
        return $this->lastCompletionResult;
    }

    /**
     * Get value of last completion result, if any.
     *
     * @param Type|string|null $type
     * @return mixed
     */
    public function getLastCompletionResult($type = null)
    {
        if ($this->lastCompletionResult === null) {
            return null;
        }

        return $this->lastCompletionResult->getValue(0, $type);
    }

    public function getClient(): ClientInterface
    {
        return $this->client;
    }

    public function registerQuery(string $queryType, callable $handler): WorkflowContextInterface
    {
        $this->getWorkflowInstance()->addQueryHandler($queryType, $handler);

        return $this;
    }

    public function registerSignal(string $queryType, callable $handler): WorkflowContextInterface
    {
        $this->getWorkflowInstance()->addSignalHandler($queryType, $handler);

        return $this;
    }

    public function registerUpdate(string $name, callable $handler, ?callable $validator): static
    {
        $this->getWorkflowInstance()->addUpdateHandler($name, $handler);
        $this->getWorkflowInstance()->addValidateUpdateHandler($name, $validator ?? static fn() => null);

        return $this;
    }

    public function getVersion(string $changeId, int $minSupported, int $maxSupported): PromiseInterface
    {
        return $this->callsInterceptor->with(
            fn(GetVersionInput $input): PromiseInterface => EncodedValues::decodePromise(
                $this->request(new GetVersion($input->changeId, $input->minSupported, $input->maxSupported)),
                Type::TYPE_ANY,
            ),
            /** @see WorkflowOutboundCallsInterceptor::getVersion() */
            'getVersion',
        )(new GetVersionInput($changeId, $minSupported, $maxSupported));
    }

    public function sideEffect(callable $context): PromiseInterface
    {
        $value = null;
        $closure = $context(...);

        try {
            if (!$this->isReplaying()) {
                $value = $this->callsInterceptor->with(
                    $closure,
                    /** @see WorkflowOutboundCallsInterceptor::sideEffect() */
                    'sideEffect',
                )(new SideEffectInput($closure));
            }
        } catch (\Throwable $e) {
            return reject($e);
        }

        $returnType = null;
        try {
            $reflection = new \ReflectionFunction($closure);
            $returnType = $reflection->getReturnType();
        } catch (\Throwable) {
        }

        $last = fn(): PromiseInterface => EncodedValues::decodePromise(
            $this->request(new SideEffect(EncodedValues::fromValues([$value]))),
            $returnType,
        );
        return $last();
    }

    public function isReplaying(): bool
    {
        return $this->services->env->isReplaying();
    }

    public function complete(?array $result = null, ?\Throwable $failure = null): PromiseInterface
    {
        if ($failure !== null) {
            $this->workflowInstance->clearSignalQueue();
        }

        return $this->callsInterceptor->with(
            function (CompleteInput $input): PromiseInterface {
                $values = $input->result !== null
                    ? EncodedValues::fromValues($input->result)
                    : EncodedValues::empty();

                return $this->request(new CompleteWorkflow($values, $input->failure), false);
            },
            /** @see WorkflowOutboundCallsInterceptor::complete() */
            'complete',
        )(new CompleteInput($result, $failure));
    }

    public function panic(?\Throwable $failure = null): PromiseInterface
    {
        return $this->callsInterceptor->with(
            fn(PanicInput $failure): PromiseInterface => $this->request(new Panic($failure->failure), false),
            /** @see WorkflowOutboundCallsInterceptor::panic() */
            'panic',
        )(new PanicInput($failure));
    }

    public function continueAsNew(
        string $type,
        array $args = [],
        ?ContinueAsNewOptions $options = null,
    ): PromiseInterface {
        return $this->callsInterceptor->with(
            function (ContinueAsNewInput $input): PromiseInterface {
                $this->continueAsNew = true;

                $request = new ContinueAsNew(
                    $input->type,
                    EncodedValues::fromValues($input->args),
                    $this->services->marshaller->marshal($input->options ?? new ContinueAsNewOptions()),
                    $this->getHeader(),
                );

                // must not be captured
                return $this->request($request, false);
            },
            /** @see WorkflowOutboundCallsInterceptor::continueAsNew() */
            'continueAsNew',
        )(new ContinueAsNewInput($type, $args, $options));
    }

    public function newContinueAsNewStub(string $class, ?ContinueAsNewOptions $options = null): object
    {
        $options ??= new ContinueAsNewOptions();

        $workflow = $this->services->workflowsReader->fromClass($class);

        return new ContinueAsNewProxy($class, $workflow, $options, $this);
    }

    public function isContinuedAsNew(): bool
    {
        return $this->continueAsNew;
    }

    public function executeChildWorkflow(
        string $type,
        array $args = [],
        ?ChildWorkflowOptions $options = null,
        mixed $returnType = null,
    ): PromiseInterface {
        return $this->callsInterceptor->with(
            fn(ExecuteChildWorkflowInput $input): PromiseInterface => $this
                ->newUntypedChildWorkflowStub($input->type, $input->options)
                ->execute($input->args, $input->returnType),
            /** @see WorkflowOutboundCallsInterceptor::executeChildWorkflow() */
            'executeChildWorkflow',
        )(new ExecuteChildWorkflowInput($type, $args, $options, $returnType));
    }

    public function newUntypedChildWorkflowStub(
        string $type,
        ?ChildWorkflowOptions $options = null,
    ): ChildWorkflowStubInterface {
        $options ??= new ChildWorkflowOptions();

        return new ChildWorkflowStub($this->services->marshaller, $type, $options, $this->getHeader());
    }

    public function newChildWorkflowStub(
        string $class,
        ?ChildWorkflowOptions $options = null,
    ): object {
        $workflow = $this->services->workflowsReader->fromClass($class);
        $options = $options ?? (new ChildWorkflowOptions())
            ->withNamespace($this->getInfo()->namespace);

        return new ChildWorkflowProxy(
            $class,
            $workflow,
            $options,
            $this,
        );
    }

    public function newExternalWorkflowStub(string $class, WorkflowExecution $execution): object
    {
        $workflow = $this->services->workflowsReader->fromClass($class);

        $stub = $this->newUntypedExternalWorkflowStub($execution);

        return new ExternalWorkflowProxy($class, $workflow, $stub);
    }

    public function newUntypedExternalWorkflowStub(WorkflowExecution $execution): ExternalWorkflowStubInterface
    {
        return new ExternalWorkflowStub($execution, $this->callsInterceptor);
    }

    public function executeActivity(
        string $type,
        array $args = [],
        ?ActivityOptionsInterface $options = null,
        Type|string|\ReflectionClass|\ReflectionType|null $returnType = null,
    ): PromiseInterface {
        $isLocal = $options instanceof LocalActivityOptions;

        return $isLocal
            ? $this->callsInterceptor->with(
                fn(ExecuteLocalActivityInput $input): PromiseInterface => $this
                    ->newUntypedActivityStub($input->options)
                    ->execute($input->type, $input->args, $input->returnType, true),
                /** @see WorkflowOutboundCallsInterceptor::executeLocalActivity() */
                'executeLocalActivity',
            )(new ExecuteLocalActivityInput($type, $args, $options, $returnType))
            : $this->callsInterceptor->with(
                fn(ExecuteActivityInput $input): PromiseInterface => $this
                    ->newUntypedActivityStub($input->options)
                    ->execute($input->type, $input->args, $input->returnType),
                /** @see WorkflowOutboundCallsInterceptor::executeActivity() */
                'executeActivity',
            )(new ExecuteActivityInput($type, $args, $options, $returnType));
    }

    public function newUntypedActivityStub(
        ?ActivityOptionsInterface $options = null,
    ): ActivityStubInterface {
        $options ??= new ActivityOptions();

        return new ActivityStub($this->services->marshaller, $options, $this->getHeader());
    }

    public function newActivityStub(
        string $class,
        ?ActivityOptionsInterface $options = null,
    ): ActivityProxy {
        $activities = $this->services->activitiesReader->fromClass($class);

        if (isset($activities[0]) && $activities[0]->isLocalActivity() && !$options instanceof LocalActivityOptions) {
            throw new \RuntimeException("Local activity can be used only with LocalActivityOptions");
        }

        return new ActivityProxy(
            $class,
            $activities,
            $options ?? ActivityOptions::new(),
            $this,
            $this->callsInterceptor,
        );
    }

    public function timer($interval): PromiseInterface
    {
        $dateInterval = DateInterval::parse($interval, DateInterval::FORMAT_SECONDS);

        return $this->callsInterceptor->with(
            fn(TimerInput $input): PromiseInterface => $this->request(new NewTimer($input->interval)),
            /** @see WorkflowOutboundCallsInterceptor::timer() */
            'timer',
        )(new TimerInput($dateInterval));
    }

    public function request(RequestInterface $request, bool $cancellable = true): PromiseInterface
    {
        $this->recordTrace();

        // Intercept workflow outbound calls
        return $this->requestInterceptor->with(
            function (RequestInterface $request): PromiseInterface {
                return $this->client->request($request, $this);
            },
            /** @see WorkflowOutboundRequestInterceptor::handleOutboundRequest() */
            'handleOutboundRequest',
        )($request);
    }

    public function getStackTrace(): string
    {
        return StackRenderer::renderTrace($this->trace);
    }

    public function allHandlersFinished(): bool
    {
        return !$this->handlers->hasRunningHandlers();
    }

    public function upsertSearchAttributes(array $searchAttributes): void
    {
        $this->callsInterceptor->with(
            fn(UpsertSearchAttributesInput $input): PromiseInterface
                => $this->request(new UpsertSearchAttributes($input->searchAttributes)),
            /** @see WorkflowOutboundCallsInterceptor::upsertSearchAttributes() */
            'upsertSearchAttributes',
        )(new UpsertSearchAttributesInput($searchAttributes));
    }

<<<<<<< HEAD
    /**
     * {@inheritDoc}
     */
    public function await(callable|Mutex|PromiseInterface ...$conditions): PromiseInterface
=======
    public function await(...$conditions): PromiseInterface
>>>>>>> 5c86db56
    {
        return $this->callsInterceptor->with(
            fn(AwaitInput $input): PromiseInterface => $this->awaitRequest(...$input->conditions),
            /** @see WorkflowOutboundCallsInterceptor::await() */
            'await',
        )(new AwaitInput($conditions));
    }

<<<<<<< HEAD
    /**
     * {@inheritDoc}
     */
    public function awaitWithTimeout($interval, callable|Mutex|PromiseInterface ...$conditions): PromiseInterface
=======
    public function awaitWithTimeout($interval, ...$conditions): PromiseInterface
>>>>>>> 5c86db56
    {
        $intervalObject = DateInterval::parse($interval, DateInterval::FORMAT_SECONDS);

        return $this->callsInterceptor->with(
            function (AwaitWithTimeoutInput $input): PromiseInterface {
                /** Bypassing {@see timer()} to acquire a timer request ID */
                $request = new NewTimer($input->interval);
                $requestId = $request->getID();
                $timer = $this->request($request);
                \assert($timer instanceof CompletableResultInterface);

                return $this->awaitRequest($timer, ...$input->conditions)
                    ->then(function () use ($timer, $requestId): bool {
                        $isCompleted = $timer->isComplete();
                        if (!$isCompleted) {
                            // If internal timer was not completed then cancel it
                            $this->request(new Cancel($requestId));
                        }
                        return !$isCompleted;
                    });
            },
            /** @see WorkflowOutboundCallsInterceptor::awaitWithTimeout() */
            'awaitWithTimeout',
        )(new AwaitWithTimeoutInput($intervalObject, $conditions));
    }

    /**
     * Calculate unblocked conditions.
     */
    public function resolveConditions(): void
    {
        foreach ($this->awaits as $awaitsGroupId => $awaitsGroup) {
            foreach ($awaitsGroup as $i => [$condition, $deferred]) {
                if ($condition()) {
                    unset($this->awaits[$awaitsGroupId][$i]);
                    $deferred->resolve();
                    $this->resolveConditionGroup($awaitsGroupId);
                }
            }
        }
    }

    public function resolveConditionGroup(string $conditionGroupId): void
    {
        unset($this->awaits[$conditionGroupId]);
    }

    public function rejectConditionGroup(string $conditionGroupId): void
    {
        unset($this->awaits[$conditionGroupId]);
    }

    public function uuid(): PromiseInterface
    {
        return $this->sideEffect(static fn(): UuidInterface => \Ramsey\Uuid\Uuid::uuid4());
    }

    public function uuid4(): PromiseInterface
    {
        return $this->sideEffect(static fn(): UuidInterface => \Ramsey\Uuid\Uuid::uuid4());
    }

    public function uuid7(?\DateTimeInterface $dateTime = null): PromiseInterface
    {
        return $this->sideEffect(static fn(): UuidInterface => \Ramsey\Uuid\Uuid::uuid7($dateTime));
    }

    /**
     * @internal
     */
    public function getHandlerState(): HandlerState
    {
        return $this->handlers;
    }

    /**
     * @internal
     */
    #[\Override]
    public function destroy(): void
    {
        $this->awaits = [];
        $this->workflowInstance->destroy();
        unset($this->workflowInstance);
    }

    protected function awaitRequest(callable|Mutex|PromiseInterface ...$conditions): PromiseInterface
    {
        $result = [];
        $conditionGroupId = Uuid::v4();

        foreach ($conditions as $condition) {
            // Wrap Mutex into callable
            $condition instanceof Mutex and $condition = static fn(): bool => !$condition->isLocked();

            if ($condition instanceof \Closure) {
                $callableResult = $condition($conditionGroupId);
                if ($callableResult === true) {
                    $this->resolveConditionGroup($conditionGroupId);
                    return resolve(true);
                }
                $result[] = $this->addCondition($conditionGroupId, $condition);
                continue;
            }

            if ($condition instanceof PromiseInterface) {
                $result[] = $condition;
            }
        }

        if (\count($result) === 1) {
            return $result[0];
        }

        return Promise::any($result)->then(
            function ($result) use ($conditionGroupId) {
                $this->resolveConditionGroup($conditionGroupId);
                return $result;
            },
            function ($reason) use ($conditionGroupId): void {
                $this->rejectConditionGroup($conditionGroupId);
                // Throw the first reason
                // It need to avoid memory leak when the related workflow is destroyed
                if (\is_iterable($reason)) {
                    foreach ($reason as $exception) {
                        if ($exception instanceof \Throwable) {
                            throw $exception;
                        }
                    }
                }
            },
        );
    }

    /**
     * @param non-empty-string $conditionGroupId
     */
    protected function addCondition(string $conditionGroupId, callable $condition): PromiseInterface
    {
        $deferred = new Deferred();
        $this->awaits[$conditionGroupId][] = [$condition, $deferred];

        return $deferred->promise();
    }

    /**
     * Record last stack trace of the call.
     *
     */
    protected function recordTrace(): void
    {
        $this->trace = \debug_backtrace(\DEBUG_BACKTRACE_IGNORE_ARGS);
    }
}<|MERGE_RESOLUTION|>--- conflicted
+++ resolved
@@ -454,14 +454,7 @@
         )(new UpsertSearchAttributesInput($searchAttributes));
     }
 
-<<<<<<< HEAD
-    /**
-     * {@inheritDoc}
-     */
     public function await(callable|Mutex|PromiseInterface ...$conditions): PromiseInterface
-=======
-    public function await(...$conditions): PromiseInterface
->>>>>>> 5c86db56
     {
         return $this->callsInterceptor->with(
             fn(AwaitInput $input): PromiseInterface => $this->awaitRequest(...$input->conditions),
@@ -470,14 +463,7 @@
         )(new AwaitInput($conditions));
     }
 
-<<<<<<< HEAD
-    /**
-     * {@inheritDoc}
-     */
     public function awaitWithTimeout($interval, callable|Mutex|PromiseInterface ...$conditions): PromiseInterface
-=======
-    public function awaitWithTimeout($interval, ...$conditions): PromiseInterface
->>>>>>> 5c86db56
     {
         $intervalObject = DateInterval::parse($interval, DateInterval::FORMAT_SECONDS);
 
