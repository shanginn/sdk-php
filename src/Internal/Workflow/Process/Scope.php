<?php

/**
 * This file is part of Temporal package.
 *
 * For the full copyright and license information, please view the LICENSE
 * file that was distributed with this source code.
 */

declare(strict_types=1);

namespace Temporal\Internal\Workflow\Process;

use React\Promise\Deferred;
use React\Promise\PromiseInterface;
use Temporal\DataConverter\EncodedValues;
use Temporal\DataConverter\ValuesInterface;
use Temporal\Exception\DestructMemorizedInstanceException;
use Temporal\Exception\Failure\CanceledFailure;
use Temporal\Exception\Failure\TemporalFailure;
use Temporal\Exception\InvalidArgumentException;
use Temporal\Internal\ServiceContainer;
use Temporal\Internal\Transport\Request\Cancel;
use Temporal\Internal\Workflow\ScopeContext;
use Temporal\Internal\Workflow\WorkflowContext;
use Temporal\Worker\LoopInterface;
use Temporal\Worker\Transport\Command\RequestInterface;
use Temporal\Workflow;
use Temporal\Workflow\CancellationScopeInterface;
use Temporal\Workflow\WorkflowContextInterface;

/**
 * Unlike Java implementation, PHP has merged coroutine and cancellation scope into a single instance.
 *
 * @internal CoroutineScope is an internal library class, please do not use it in your code.
<<<<<<< HEAD
=======
 * @psalm-internal Temporal\Internal\Workflow
 * @implements CancellationScopeInterface<mixed>
>>>>>>> e5b375f1
 */
class Scope implements CancellationScopeInterface
{
    /**
     * @var ServiceContainer
     */
    protected ServiceContainer $services;

    /**
     * Workflow context.
     *
     * @var WorkflowContext
     */
    protected WorkflowContext $context;

    /**
     * Coroutine scope context.
     *
     * @var ScopeContext
     */
    protected ScopeContext $scopeContext;

    /**
     * @var Deferred
     */
    protected Deferred $deferred;

    /**
     * Worker handler generator that yields promises and requests that are processed in the {@see self::next()} method.
     *
     * @var \Generator
     */
    protected \Generator $coroutine;

    /**
     * Due nature of PHP generators the result of coroutine can be available before all child coroutines complete.
     * This property will hold this result until all the inner coroutines resolve.
     *
     * @var mixed
     */
    private $result;

    /**
     * When scope completes with exception.
     *
     * @var \Throwable|null
     */
    private ?\Throwable $exception = null;

    /**
     * Every coroutine runs on it's own loop layer.
     *
     * @var string
     */
    private string $layer = LoopInterface::ON_TICK;

    /**
     * Each onCancel receives unique ID.
     *
     * @var int
     */
    private int $cancelID = 0;

    /**
     * @var array<callable>
     */
    private array $onCancel = [];

    /**
     * @var array<callable>
     */
    private array $onClose = [];

    /**
     * @var bool
     */
    private bool $detached = false;

    /**
     * @var bool
     */
    private bool $cancelled = false;

    /**
     * @param WorkflowContext  $ctx
     * @param ServiceContainer $services
     */
    public function __construct(ServiceContainer $services, WorkflowContext $ctx)
    {
        $this->context = $ctx;
        $this->scopeContext = ScopeContext::fromWorkflowContext(
            $this->context,
            $this,
            \Closure::fromCallable([$this, 'onRequest'])
        );

        $this->services = $services;
        $this->deferred = new Deferred();
    }

    /**
     * @return string
     */
    public function getLayer(): string
    {
        return $this->layer;
    }

    /**
     * @return bool
     */
    public function isDetached(): bool
    {
        return $this->detached;
    }

    /**
     * @return bool
     */
    public function isCancelled(): bool
    {
        return $this->cancelled;
    }

    /**
     * @return WorkflowContext
     */
    public function getContext(): WorkflowContext
    {
        return $this->context;
    }

    /**
     * @param callable             $handler
     * @param ValuesInterface|null $values
     */
    public function start(callable $handler, ValuesInterface $values = null): void
    {
        try {
            // Create a coroutine generator
            $this->coroutine = $this->call($handler, $values ?? EncodedValues::empty());
            $this->context->resolveConditions();
        } catch (\Throwable $e) {
            $this->onException($e);
            return;
        }

        $this->next();
    }

    /**
     * @param callable $handler
     */
    public function startSignal(callable $handler, ValuesInterface $values): void
    {
        // Create a coroutine generator
        $this->coroutine = $this->callSignalHandler($handler, $values);
        $this->context->resolveConditions();
        $this->next();
    }

    /**
     * @param \Generator $generator
     * @return self
     */
    public function attach(\Generator $generator): self
    {
        $this->coroutine = $generator;
        $this->context->resolveConditions();

        $this->next();
        return $this;
    }

    /**
     * {@inheritDoc}
     */
    public function onCancel(callable $then): self
    {
        $this->onCancel[++$this->cancelID] = $then;
        return $this;
    }

    /**
     * @param callable $then An exception instance is passed in case of error.
     * @return $this
     */
    public function onClose(callable $then): self
    {
        $this->onClose[] = $then;
        return $this;
    }

    /**
     * @param \Throwable|null $reason
     */
    public function cancel(\Throwable $reason = null): void
    {
        if ($this->detached && !$reason instanceof DestructMemorizedInstanceException) {
            // detaches scopes can be offload via memory flush
            return;
        }

        if ($this->cancelled) {
            return;
        }
        $this->cancelled = true;

        foreach ($this->onCancel as $i => $handler) {
            $this->makeCurrent();
            $handler($reason);
            unset($this->onCancel[$i]);
        }
    }

    /**
     * @param callable    $handler
     * @param bool        $detached
     * @param string|null $layer
     * @return CancellationScopeInterface
     */
    public function startScope(callable $handler, bool $detached, string $layer = null): CancellationScopeInterface
    {
        $scope = $this->createScope($detached, $layer);
        $scope->start($handler);

        return $scope;
    }

    /**
     * {@inheritDoc}
     */
    public function promise(): PromiseInterface
    {
        return $this->deferred->promise();
    }

    /**
     * {@inheritDoc}
     */
    public function then(
        callable $onFulfilled = null,
        callable $onRejected = null,
        callable $onProgress = null,
    ): PromiseInterface {
        return $this->deferred->promise()->then($onFulfilled, $onRejected);
    }

    public function catch(callable $onRejected): PromiseInterface
    {
        return $this->deferred->promise()->catch($onRejected);
    }

    public function finally(callable $onFulfilledOrRejected): PromiseInterface
    {
        return $this->deferred->promise()->finally($onFulfilledOrRejected);
    }

    public function otherwise(callable $onRejected): PromiseInterface
    {
        return $this->catch($onRejected);
    }

    public function always(callable $onFulfilledOrRejected): PromiseInterface
    {
        return $this->finally($onFulfilledOrRejected);
    }

    /**
     * Connects promise to scope context to be cancelled on promise cancel.
     *
     * @param Deferred $deferred
     */
    public function onAwait(Deferred $deferred): void
    {
        $this->onCancel[++$this->cancelID] = static function (\Throwable $e = null) use ($deferred): void {
            $deferred->reject($e ?? new CanceledFailure(''));
        };

        $cancelID = $this->cancelID;


        // do not cancel already complete promises
        $cleanup = function () use ($cancelID): void {
            $this->context->resolveConditions();
            unset($this->onCancel[$cancelID]);
        };

        $deferred->promise()->then($cleanup, $cleanup);
    }

    /**
     * @param bool        $detached
     * @param string|null $layer
     * @return self
     */
    protected function createScope(bool $detached, string $layer = null, WorkflowContextInterface $context = null): self
    {
        $scope = new Scope($this->services, $context ?? $this->context);
        $scope->detached = $detached;

        if ($layer !== null) {
            $scope->layer = $layer;
        }

        $cancelID = ++$this->cancelID;
        $this->onCancel[$cancelID] = \Closure::fromCallable([$scope, 'cancel']);

        $scope->onClose(
            function () use ($cancelID): void {
                unset($this->onCancel[$cancelID]);
            }
        );

        return $scope;
    }

    /**
     * @param callable $handler
     * @param ValuesInterface $values
     * @return \Generator
     */
    protected function call(callable $handler, ValuesInterface $values): \Generator
    {
        try {
            $this->makeCurrent();
            $result = $handler($values);

            if ($result instanceof \Generator) {
                yield from $result;

                return $result->getReturn();
            }

            return $result;
        } catch (\Throwable $e) {
            $this->onException($e);
        }
    }

    /**
     * Call a Signal method. In this case deserialization errors are skipped.
     *
     * @param callable $handler
     * @return \Generator
     */
    protected function callSignalHandler(callable $handler, ValuesInterface $values): \Generator
    {
        try {
            $this->makeCurrent();
            try {
                $result = $handler($values);
            } catch (InvalidArgumentException) {
                // Skip deserialization errors
                return null;
            }

            if ($result instanceof \Generator) {
                yield from $result;

                return $result->getReturn();
            }

            return $result;
        } catch (\Throwable $e) {
            $this->onException($e);
        }
    }

    /**
     * @param RequestInterface $request
     * @param PromiseInterface $promise
     */
    protected function onRequest(RequestInterface $request, PromiseInterface $promise): void
    {
        $this->onCancel[++$this->cancelID] = function (?\Throwable $reason = null) use ($request): void {
            if ($reason instanceof DestructMemorizedInstanceException) {
                // memory flush
                $this->context->getClient()->reject($request, $reason);
                return;
            }

            if ($this->context->getClient()->isQueued($request)) {
                $this->context->getClient()->cancel($request);
                return;
            }

            $this->context->getClient()->request(new Cancel($request->getID()));
        };

        $cancelID = $this->cancelID;

        // do not cancel already complete promises
        $cleanup = function () use ($cancelID): void {
            $this->context->resolveConditions();
            unset($this->onCancel[$cancelID]);
        };

        $promise->then($cleanup, $cleanup);
    }

    /**
     * @return void
     */
    protected function makeCurrent(): void
    {
        Workflow::setCurrentContext($this->scopeContext);
    }

    /**
     * @return void
     */
    protected function next(): void
    {
        $this->makeCurrent();
        $this->context->resolveConditions();

        if (!$this->coroutine->valid()) {
            $this->onResult($this->coroutine->getReturn());

            return;
        }

        $current = $this->coroutine->current();
        $this->context->resolveConditions();

        switch (true) {
            case $current instanceof PromiseInterface:
                $this->nextPromise($current);
                break;

            case $current instanceof Deferred:
                $this->nextPromise($current->promise());
                break;

            case $current instanceof RequestInterface:
                $this->nextPromise($this->context->getClient()->request($current, $this->scopeContext->getInfo()));
                break;

            case $current instanceof \Generator:
                try {
                    $this->nextPromise($this->createScope(false)->attach($current));
                } catch (\Throwable $e) {
                    $this->coroutine->throw($e);
                }
                break;

            default:
                $this->coroutine->send($current);
        }
    }

    /**
     * @param PromiseInterface $promise
     */
    private function nextPromise(PromiseInterface $promise): void
    {
        if ($promise instanceof CancellationScopeInterface && $promise->isCancelled()) {
            $this->handleError(new CanceledFailure(''));
            return;
        }

        $onFulfilled = function ($result) {
            $this->defer(
                function () use ($result): void {
                    $this->makeCurrent();
                    try {
                        $this->coroutine->send($result);
                        $this->next();
                    } catch (\Throwable $e) {
                        $this->onException($e);
                        return;
                    }
                }
            );

            return $result;
        };

        $onRejected = function (\Throwable $e): void {
            $this->defer(
                function () use ($e): void {
                    if ($e instanceof TemporalFailure && !$e->hasOriginalStackTrace()) {
                        $e->setOriginalStackTrace($this->context->getStackTrace());
                    }

                    $this->handleError($e);
                }
            );

            throw $e;
        };

        $promise
            ->then($onFulfilled, $onRejected)
            // Handle last error
            ->then(null, fn (\Throwable $e) => null);
    }

    /**
     * Send error into the coroutine. If the code inside handles exception
     * we continue the flow. If the exception is bubbled up - the scope
     * itself handles it.
     */
    private function handleError(\Throwable $e): void
    {
        $this->makeCurrent();

        try {
            $this->coroutine->throw($e);
        } catch (\Throwable $e) {
            $this->onException($e);
            return;
        }

        $this->next();
    }

    /**
     * @param \Throwable $e
     */
    private function onException(\Throwable $e): void
    {
        $this->exception = $e;
        $this->deferred->reject($e);

        $this->makeCurrent();
        $this->context->resolveConditions();

        foreach ($this->onClose as $close) {
            $close($this->exception);
        }
    }

    /**
     * @param mixed $result
     */
    private function onResult($result): void
    {
        $this->result = $result;
        $this->deferred->resolve($result);

        $this->makeCurrent();
        $this->context->resolveConditions();

        foreach ($this->onClose as $close) {
            $close($this->result);
        }
    }

    /**
     * @param \Closure $tick
     * @return mixed
     */
    private function defer(\Closure $tick)
    {
        $listener = $this->services->loop->once($this->layer, $tick);

        if ($this->services->queue->count() === 0) {
            $this->services->loop->tick();
        }

        return $listener;
    }
}<|MERGE_RESOLUTION|>--- conflicted
+++ resolved
@@ -33,11 +33,8 @@
  * Unlike Java implementation, PHP has merged coroutine and cancellation scope into a single instance.
  *
  * @internal CoroutineScope is an internal library class, please do not use it in your code.
-<<<<<<< HEAD
-=======
  * @psalm-internal Temporal\Internal\Workflow
  * @implements CancellationScopeInterface<mixed>
->>>>>>> e5b375f1
  */
 class Scope implements CancellationScopeInterface
 {
