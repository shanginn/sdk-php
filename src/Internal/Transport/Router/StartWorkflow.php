--- conflicted
+++ resolved
@@ -62,11 +62,8 @@
         /** @psalm-suppress InaccessibleProperty */
         $input->input = $payloads;
         /** @psalm-suppress InaccessibleProperty */
-<<<<<<< HEAD
         $input->header = $request->getHeader();
         /** @psalm-suppress InaccessibleProperty */
-=======
->>>>>>> e5b375f1
         $input->info->historyLength = $request->getHistoryLength();
 
         $instance = $this->instantiator->instantiate($this->findWorkflowOrFail($input->info));
