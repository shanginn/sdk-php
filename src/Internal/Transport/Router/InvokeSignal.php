--- conflicted
+++ resolved
@@ -13,43 +13,18 @@
 
 use React\Promise\Deferred;
 use Temporal\DataConverter\EncodedValues;
-<<<<<<< HEAD
-use Temporal\Worker\Transport\Command\RequestInterface;
-=======
-use Temporal\Internal\Repository\RepositoryInterface;
-use Temporal\Worker\LoopInterface;
 use Temporal\Worker\Transport\Command\ServerRequestInterface;
->>>>>>> 83cacf2e
 
 final class InvokeSignal extends WorkflowProcessAwareRoute
 {
     /**
-<<<<<<< HEAD
-=======
-     * @param RepositoryInterface $running
-     * @param LoopInterface $loop
-     */
-    public function __construct(RepositoryInterface $running, LoopInterface $loop)
-    {
-        parent::__construct($running);
-    }
-
-    /**
->>>>>>> 83cacf2e
      * {@inheritDoc}
      */
     public function handle(ServerRequestInterface $request, array $headers, Deferred $resolver): void
     {
-<<<<<<< HEAD
-        $payload = $request->getOptions();
-
-        $instance = $this->findInstanceOrFail($payload['runId']);
-        $handler = $instance->getSignalHandler($payload['name']);
-        $instance->getContext()->historyLength = $request->getHistoryLength();
-=======
         $instance = $this->findInstanceOrFail($request->getID());
         $handler = $instance->getSignalHandler($request->getOptions()['name']);
->>>>>>> 83cacf2e
+        $instance->getContext()->historyLength = $request->getHistoryLength();
 
         $handler($request->getPayloads());
 
