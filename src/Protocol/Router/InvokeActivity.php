--- conflicted
+++ resolved
@@ -11,7 +11,6 @@
 
 namespace Temporal\Client\Protocol\Router;
 
-use Temporal\Client\Activity;
 use Temporal\Client\Activity\ActivityContext;
 use Temporal\Client\Activity\ActivityContextInterface;
 use Temporal\Client\Activity\ActivityDeclarationInterface;
@@ -47,15 +46,11 @@
 
         $handler = $declaration->getHandler();
 
-<<<<<<< HEAD
         try {
             return $handler(...$context->getArguments());
         } finally {
             Activity::setCurrentContext(null);
         }
-=======
-        return $handler(...$context->getArguments());
->>>>>>> 54e564a9
     }
 
     /**
