<?php

/**
 * This file is part of Temporal package.
 *
 * For the full copyright and license information, please view the LICENSE
 * file that was distributed with this source code.
 */

declare(strict_types=1);

namespace Temporal\Workflow;

use Ramsey\Uuid\UuidInterface;
use React\Promise\PromiseInterface;
use Temporal\Activity\ActivityOptions;
use Temporal\Activity\ActivityOptionsInterface;
use Temporal\DataConverter\Type;
use Temporal\DataConverter\ValuesInterface;
use Temporal\Internal\Support\DateInterval;
use Temporal\Worker\Transport\Command\RequestInterface;
use Temporal\Worker\Environment\EnvironmentInterface;
use Temporal\Workflow;

/**
 * @psalm-import-type DateIntervalValue from DateInterval
 */
interface WorkflowContextInterface extends EnvironmentInterface
{
    /**
     * Returns information about current workflow execution.
     *
     * @see Workflow::getInfo()
     *
     */
    public function getInfo(): WorkflowInfo;

    /**
     * Returns workflow execution input arguments.
     *
     * @see Workflow::getInput()
     *
     */
    public function getInput(): ValuesInterface;

    /**
     * Get value of last completion result, if any.
     *
     * @see Workflow::getLastCompletionResult()
     *
     * @param Type|string|null $type
     * @return mixed
     */
    public function getLastCompletionResult($type = null);

    /**
     * A method that allows you to dynamically register additional query
     * handler in a workflow during the execution of a workflow.
     *
     * @see Workflow::registerQuery()
     *
     * @return $this
     */
    public function registerQuery(string $queryType, callable $handler): self;

    /**
     * Registers a query with an additional signal handler.
     *
     * @see Workflow::registerSignal()
     *
     * @return $this
     */
    public function registerSignal(string $queryType, callable $handler): self;

    /**
     * Registers an update method with an optional validator.
     *
     * @see Workflow::registerUpdate()
     *
     * @param non-empty-string $name
     */
    public function registerUpdate(string $name, callable $handler, ?callable $validator): static;

    /**
     * Exchanges data between worker and host process.
     *
     * @internal This is an internal method
     *
     */
    public function request(RequestInterface $request, bool $cancellable = true): PromiseInterface;

    /**
     * Updates the behavior of an existing workflow to resolve inconsistency errors during replay.
     *
     * @see Workflow::getVersion()
     *
     */
    public function getVersion(string $changeId, int $minSupported, int $maxSupported): PromiseInterface;

    /**
     * Isolates non-pure data to ensure consistent results during workflow replays.
     *
     * @see Workflow::sideEffect()
     *
     * @template TReturn
     * @param callable(): TReturn $context
     * @return PromiseInterface<TReturn>
     */
    public function sideEffect(callable $context): PromiseInterface;

    /**
     * @internal This is an internal method
     *
     */
    public function complete(?array $result = null, ?\Throwable $failure = null): PromiseInterface;

    /**
     * @internal This is an internal method
     *
     */
    public function panic(?\Throwable $failure = null): PromiseInterface;

    /**
     * Stops workflow execution work for a specified period.
     *
     * @see Workflow::timer()
     *
     * @param DateIntervalValue $interval
     * @see DateInterval
     */
    public function timer($interval): PromiseInterface;

    /**
     * Completes the current workflow execution atomically and starts a new execution with the same Workflow Id.
     *
     * @see Workflow::continueAsNew()
     *
     */
    public function continueAsNew(
        string $type,
        array $args = [],
        ?ContinueAsNewOptions $options = null,
    ): PromiseInterface;

    /**
     * Creates client stub that can be used to continue this workflow as new.
     *
     * @see Workflow::newContinueAsNewStub()
     *
     * @psalm-template T of object
     * @param class-string<T> $class
     * @return T
     */
    public function newContinueAsNewStub(string $class, ?ContinueAsNewOptions $options = null): object;

    /**
     * Calls an external workflow without stopping the current one.
     *
     * @see Workflow::executeChildWorkflow()
     *
     * @param Type|string|\ReflectionType|\ReflectionClass|null $returnType
     *
     */
    public function executeChildWorkflow(
        string $type,
        array $args = [],
        ?ChildWorkflowOptions $options = null,
        $returnType = null,
    ): PromiseInterface;

    /**
     * Creates a proxy for a workflow class to execute as a child workflow.
     *
     * @see Workflow::newChildWorkflowStub()
     *
     * @psalm-template T of object
     * @param class-string<T> $class
     *
     * @return T
     */
    public function newChildWorkflowStub(
        string $class,
        ?ChildWorkflowOptions $options = null,
    ): object;

    /**
     * Creates a proxy for a workflow by name to execute as a child workflow.
     *
     * @see Workflow::newUntypedChildWorkflowStub()
     *
     *
     */
    public function newUntypedChildWorkflowStub(
        string $type,
        ?ChildWorkflowOptions $options = null,
    ): ChildWorkflowStubInterface;

    /**
     * Creates client stub that can be used to communicate to an existing
     * workflow execution.
     *
     * @see Workflow::newExternalWorkflowStub()
     *
     * @psalm-template T of object
     * @param class-string<T> $class
     * @return T
     */
    public function newExternalWorkflowStub(string $class, WorkflowExecution $execution): object;

    /**
     * Creates untyped client stub that can be used to signal or cancel a child
     * workflow.
     *
     * @see Workflow::newUntypedExternalWorkflowStub()
     *
     */
    public function newUntypedExternalWorkflowStub(WorkflowExecution $execution): ExternalWorkflowStubInterface;

    /**
     * Calls an activity by its name and gets the result of its execution.
     *
     * @see Workflow::executeActivity()
     *
     * @param ActivityOptions|null $options
     *
     * @return PromiseInterface<mixed>
     */
    public function executeActivity(
        string $type,
        array $args = [],
        ?ActivityOptionsInterface $options = null,
        Type|string|\ReflectionClass|\ReflectionType|null $returnType = null,
    ): PromiseInterface;

    /**
     * The method returns a proxy over the class containing the activity, which
     * allows you to conveniently and beautifully call all methods within the
     * passed class.
     *
     * @see Workflow::newActivityStub()
     *
     * @psalm-template T of object
     * @param class-string<T> $class
     *
     * @return T
     */
    public function newActivityStub(
        string $class,
        ?ActivityOptionsInterface $options = null,
    ): object;

    /**
     * The method creates and returns a proxy class with the specified settings
     * that allows to call an activities with the passed options.
     *
     * @see Workflow::newUntypedActivityStub()
     *
     *
     */
    public function newUntypedActivityStub(
        ?ActivityOptionsInterface $options = null,
    ): ActivityStubInterface;

    /**
     * Moves to the next step if the expression evaluates to `true`.
     *
     * @see Workflow::await()
     *
<<<<<<< HEAD
     * @param callable|Mutex|PromiseInterface ...$conditions
     * @return PromiseInterface
=======
     * @param callable|PromiseInterface ...$conditions
>>>>>>> 5c86db56
     */
    public function await(callable|Mutex|PromiseInterface ...$conditions): PromiseInterface;

    /**
     * Checks if any conditions were met or the timeout was reached.
     *
     * Returns **true** if any of conditions were fired and **false** if
     * timeout was reached.
     *
     * @see Workflow::awaitWithTimeout()
     *
     * @param DateIntervalValue $interval
     * @param callable|Mutex|PromiseInterface ...$conditions
     * @return PromiseInterface<bool>
     */
    public function awaitWithTimeout($interval, callable|Mutex|PromiseInterface ...$conditions): PromiseInterface;

    /**
     * Returns a complete trace of the last calls (for debugging).
     *
     * @see Workflow::getStackTrace()
     *
     */
    public function getStackTrace(): string;

    /**
     * Whether update and signal handlers have finished executing.
     *
     * Consider waiting on this condition before workflow return or continue-as-new, to prevent
     * interruption of in-progress handlers by workflow exit:
     *
     * ```php
     * yield Workflow.await(static fn() => Workflow::allHandlersFinished());
     * ```
     *
     * @return bool True if all handlers have finished executing.
     */
    public function allHandlersFinished(): bool;

    /**
     * @param array<string, mixed> $searchAttributes
     */
    public function upsertSearchAttributes(array $searchAttributes): void;

    /**
     * Generate a UUID.
     *
     * @see Workflow::uuid()
     *
     * @return PromiseInterface<UuidInterface>
     */
    public function uuid(): PromiseInterface;

    /**
     * Generate a UUID version 4 (random).
     *
     * @see Workflow::uuid4()
     *
     * @return PromiseInterface<UuidInterface>
     */
    public function uuid4(): PromiseInterface;

    /**
     * Generate a UUID version 7 (Unix Epoch time).
     *
     * @see Workflow::uuid7()
     *
     * @param \DateTimeInterface|null $dateTime An optional date/time from which
     *     to create the version 7 UUID. If not provided, the UUID is generated
     *     using the current date/time.
     *
     * @return PromiseInterface<UuidInterface>
     */
    public function uuid7(?\DateTimeInterface $dateTime = null): PromiseInterface;
}<|MERGE_RESOLUTION|>--- conflicted
+++ resolved
@@ -266,12 +266,7 @@
      *
      * @see Workflow::await()
      *
-<<<<<<< HEAD
      * @param callable|Mutex|PromiseInterface ...$conditions
-     * @return PromiseInterface
-=======
-     * @param callable|PromiseInterface ...$conditions
->>>>>>> 5c86db56
      */
     public function await(callable|Mutex|PromiseInterface ...$conditions): PromiseInterface;
 
