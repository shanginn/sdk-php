--- conflicted
+++ resolved
@@ -383,8 +383,7 @@
      *
      * @return PromiseInterface<UuidInterface>
      */
-<<<<<<< HEAD
-    public function uuid7(?DateTimeInterface $dateTime = null): PromiseInterface;
+    public function uuid7(?\DateTimeInterface $dateTime = null): PromiseInterface;
 
     /**
      * Create a mutex.
@@ -396,7 +395,4 @@
      * The mutex will be locked for the duration of the function.
      */
     public function runLocked(MutexInterface $mutex, callable $callable): PromiseInterface;
-=======
-    public function uuid7(?\DateTimeInterface $dateTime = null): PromiseInterface;
->>>>>>> d789123c
 }