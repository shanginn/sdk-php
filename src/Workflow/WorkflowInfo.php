--- conflicted
+++ resolved
@@ -82,13 +82,8 @@
      * The counter is automatically incremented in the background.
      *
      * @var int<0, max>
-<<<<<<< HEAD
-     * @since 2.7.0
-     * @since RoadRunner 2023.3. With lower versions, this field is always 0.
-=======
      * @since 2.6.0
      * @since RoadRunner 2023.2. With lower versions, this field is always 0.
->>>>>>> e5b375f1
      */
     #[Marshal(name: 'HistoryLength')]
     public int $historyLength = 0;
