--- conflicted
+++ resolved
@@ -770,12 +770,7 @@
      * @param string $type
      * @param array $args
      * @param ActivityOptions|null $options
-<<<<<<< HEAD
-     * @param \ReflectionType|null $returnType
-     *
-=======
      * @param Type|string|null|\ReflectionClass|\ReflectionType $returnType
->>>>>>> 894a808d
      * @return PromiseInterface
      * @throws OutOfContextException in the absence of the workflow execution context.
      */
@@ -783,11 +778,7 @@
         string $type,
         array $args = [],
         ActivityOptionsInterface $options = null,
-<<<<<<< HEAD
-        \ReflectionType $returnType = null,
-=======
-        Type|string|\ReflectionClass|\ReflectionType $returnType = null
->>>>>>> 894a808d
+        Type|string|\ReflectionClass|\ReflectionType $returnType = null,
     ): PromiseInterface {
         return self::getCurrentContext()->executeActivity($type, $args, $options, $returnType);
     }
