<?php

declare(strict_types=1);

namespace Temporal\Tests\Unit\Framework\Server;

use Carbon\Carbon;
use Temporal\Tests\Unit\Framework\CommandBatchMock;
use Temporal\Tests\Unit\Framework\Expectation\ExpectationInterface;
use Temporal\Tests\Unit\Framework\Server\CommandHandler\AffectsServerStateHandler;
use Temporal\Tests\Unit\Framework\Server\CommandHandler\CommandHandlerFactory;
use Temporal\Worker\Transport\Command\CommandInterface;

final class ServerMock
{
    private CommandHandlerFactory $commandHandlerFactory;
    private Carbon $currentTime;
    private array $queue = [];
<<<<<<< HEAD
=======
    /** @var int<0, max> */
>>>>>>> e5b375f1
    private int $historyLength = 0;

    /** @var ExpectationInterface[] */
    private array $expectations = [];

    public function __construct(CommandHandlerFactory $commandHandlerFactory)
    {
        $this->commandHandlerFactory = $commandHandlerFactory;
        $this->currentTime = Carbon::now();
    }

    public function hasEmptyQueue(): bool
    {
        return $this->queue === [];
    }

    public function getBatch(): CommandBatchMock
    {
        $context = ['taskQueue' => 'default', 'tickTime' => $this->currentTime->toAtomString()];
        $batch = new CommandBatchMock($this->queue, $context);
        $this->queue = [];

        return $batch;
    }

    public function addCommand(CommandInterface ...$commands): void
    {
        $this->queue = array_merge($this->queue, $commands);
    }

    public function handleCommand(CommandInterface $command): ?CommandInterface
    {
        ++$this->historyLength;
        $expectation = $this->checkExpectation($command);
        if ($expectation !== null) {
            return $expectation->run($command);
        }

        $handler = $this->commandHandlerFactory->getHandler($command);
        if ($handler instanceof AffectsServerStateHandler) {
            $handler->updateState($command, $this->currentTime);
        }

        return $handler->handle($command);
    }

    /**
     * @return int<0, max>
     */
    public function getHistoryLength(): int
    {
        return $this->historyLength;
    }

    private function checkExpectation(CommandInterface $command): ?ExpectationInterface
    {
        foreach ($this->expectations as $index => $expectation) {
            if ($expectation->matches($command)) {
                unset($this->expectations[$index]);
                return $expectation;
            }
        }

        return null;
    }

    public function checkWaitingExpectations(): void
    {
        foreach ($this->expectations as $expectation) {
            $expectation->fail();
        }
    }

    public function expect(ExpectationInterface $expectation): void
    {
        $this->expectations[] = $expectation;
    }
}<|MERGE_RESOLUTION|>--- conflicted
+++ resolved
@@ -16,10 +16,7 @@
     private CommandHandlerFactory $commandHandlerFactory;
     private Carbon $currentTime;
     private array $queue = [];
-<<<<<<< HEAD
-=======
     /** @var int<0, max> */
->>>>>>> e5b375f1
     private int $historyLength = 0;
 
     /** @var ExpectationInterface[] */
