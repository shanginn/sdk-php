<?php

/**
 * This file is part of Temporal package.
 *
 * For the full copyright and license information, please view the LICENSE
 * file that was distributed with this source code.
 */

declare(strict_types=1);

namespace Temporal\Tests\Unit\DTO\Type\ObjectType;

use ReflectionClass;
use stdClass;
use Temporal\Internal\Marshaller\Type\ObjectType;
use Temporal\Tests\Unit\DTO\Type\ObjectType\Stub\ChildDto;
use Temporal\Tests\Unit\DTO\Type\ObjectType\Stub\Nested1;
use Temporal\Tests\Unit\DTO\Type\ObjectType\Stub\Nested2;
use Temporal\Tests\Unit\DTO\Type\ObjectType\Stub\Nested3;
use Temporal\Tests\Unit\DTO\Type\ObjectType\Stub\NestedParent;
use Temporal\Tests\Unit\DTO\Type\ObjectType\Stub\NullableProperty;
use Temporal\Tests\Unit\DTO\Type\ObjectType\Stub\ParentDto;
use Temporal\Tests\Unit\DTO\DTOMarshallingTestCase;
use Temporal\Tests\Unit\DTO\Type\ObjectType\Stub\ReadonlyProperty;
use Temporal\Tests\Unit\DTO\Type\ObjectType\Stub\StdClassObjectProp;

final class ObjectTypeTestCase extends DTOMarshallingTestCase
{
    public function testReflectionTypeMarshal(): void
    {
        $dto = new ParentDto(
            new ChildDto('foo')
        );

        $result = $this->marshal($dto);

        $this->assertEquals(['child' => ['foo' => 'foo']], $result);
    }

    public function testReflectionTypeUnmarshal(): void
    {
        $dto = $this->unmarshal([
            'child' => ['foo' => 'bar'],
        ], (new ReflectionClass(ParentDto::class))->newInstanceWithoutConstructor());

        self::assertEquals(new ParentDto(
            new ChildDto('bar')
        ), $dto);
    }

    public function testReadonlyMarshal(): void
    {
        $dto = new ReadonlyProperty(
            new ChildDto('foo')
        );

        $result = $this->marshal($dto);

        $this->assertEquals(['child' => ['foo' => 'foo']], $result);
    }

<<<<<<< HEAD
    public function testStdClassParamUnmarshal(): void
    {
        $dto = $this->unmarshal([
            'object' => ['foo' => 'bar'],
            'class' => ['foo' => 'bar'],
        ], (new ReflectionClass(StdClassObjectProp::class))->newInstanceWithoutConstructor());

        self::assertEquals(new StdClassObjectProp(
            (object)['foo' => 'bar'],
            (object)['foo' => 'bar'],
        ), $dto);
    }

    public function testStdClassUnmarshal(): void
    {
        $dto = $this->unmarshal([
            'object' => ['foo' => 'bar'],
            'class' => ['foo' => 'bar'],
        ], new stdClass());

        self::assertEquals((object)[
            'object' => ['foo' => 'bar'],
            'class' => ['foo' => 'bar'],
        ], $dto);
    }

=======
    public function testNullableObjectMarshal(): void
    {
        $dto = new NullableProperty(null);

        $result = $this->marshal($dto);

        $this->assertEquals(['child' => null], $result);
    }

    public function testNullableObjectUnmarshal(): void
    {
        $dto = $this->unmarshal([
            'child' => null,
        ], (new ReflectionClass(NullableProperty::class))->newInstanceWithoutConstructor());

        self::assertEquals(new NullableProperty(null), $dto);
    }

    /**
     * @requires PHP >= 8.1
     */
>>>>>>> f3e2a6ec
    public function testReadonlyUnmarshal(): void
    {
        $dto = $this->unmarshal([
            'child' => ['foo' => 'bar'],
        ], (new ReflectionClass(ReadonlyProperty::class))->newInstanceWithoutConstructor());

        self::assertEquals(new ReadonlyProperty(
            new ChildDto('bar')
        ), $dto);
    }

    public function testNestedMarshal(): void
    {
        $dto = new NestedParent(
            new Nested1(new Nested2(new Nested3('bar')))
        );

        $marshal = $this->marshal($dto);

        $this->assertSame(['child' => ['child' => ['child' => ['value' => 'bar']]]], $marshal);
    }

    public function testNestedUnmarshal(): void
    {
        $dto = new NestedParent(
            new Nested1(new Nested2(new Nested3('bar')))
        );

        $unmarshal = $this->unmarshal(
            ['child' => ['child' => ['child' => ['value' => 'bar']]]],
            (new ReflectionClass(NestedParent::class))->newInstanceWithoutConstructor(),
        );

        $this->assertEquals($dto, $unmarshal);
    }

    protected function getTypeMatchers(): array
    {
        return [
            ObjectType::class,
        ];
    }
}<|MERGE_RESOLUTION|>--- conflicted
+++ resolved
@@ -60,7 +60,24 @@
         $this->assertEquals(['child' => ['foo' => 'foo']], $result);
     }
 
-<<<<<<< HEAD
+    public function testNullableObjectMarshal(): void
+    {
+        $dto = new NullableProperty(null);
+
+        $result = $this->marshal($dto);
+
+        $this->assertEquals(['child' => null], $result);
+    }
+
+    public function testNullableObjectUnmarshal(): void
+    {
+        $dto = $this->unmarshal([
+            'child' => null,
+        ], (new ReflectionClass(NullableProperty::class))->newInstanceWithoutConstructor());
+
+        self::assertEquals(new NullableProperty(null), $dto);
+    }
+
     public function testStdClassParamUnmarshal(): void
     {
         $dto = $this->unmarshal([
@@ -87,29 +104,17 @@
         ], $dto);
     }
 
-=======
-    public function testNullableObjectMarshal(): void
+    public function testReadonlyUnmarshal(): void
     {
-        $dto = new NullableProperty(null);
+        $dto = $this->unmarshal([
+            'child' => ['foo' => 'bar'],
+        ], (new ReflectionClass(ReadonlyProperty::class))->newInstanceWithoutConstructor());
 
-        $result = $this->marshal($dto);
-
-        $this->assertEquals(['child' => null], $result);
+        self::assertEquals(new ReadonlyProperty(
+            new ChildDto('bar')
+        ), $dto);
     }
 
-    public function testNullableObjectUnmarshal(): void
-    {
-        $dto = $this->unmarshal([
-            'child' => null,
-        ], (new ReflectionClass(NullableProperty::class))->newInstanceWithoutConstructor());
-
-        self::assertEquals(new NullableProperty(null), $dto);
-    }
-
-    /**
-     * @requires PHP >= 8.1
-     */
->>>>>>> f3e2a6ec
     public function testReadonlyUnmarshal(): void
     {
         $dto = $this->unmarshal([
