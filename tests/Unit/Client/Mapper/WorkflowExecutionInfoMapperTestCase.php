<?php

declare(strict_types=1);

namespace Temporal\Tests\Unit\Client\Mapper;

use Google\Protobuf\Timestamp;
use PHPUnit\Framework\TestCase;
use Temporal\Api\Common\V1\Memo;
use Temporal\Api\Common\V1\SearchAttributes;
use Temporal\Api\Common\V1\WorkflowExecution;
use Temporal\Api\Common\V1\WorkflowType;
use Temporal\Api\Workflow\V1\ResetPoints;
use Temporal\Api\Workflow\V1\WorkflowExecutionInfo;
use Temporal\DataConverter\DataConverter;
use Temporal\DataConverter\EncodedCollection;
use Temporal\Internal\Mapper\WorkflowExecutionInfoMapper;
use Temporal\Workflow\ResetPointInfo;
use Temporal\Workflow\WorkflowExecutionStatus;

final class WorkflowExecutionInfoMapperTestCase extends TestCase
{
    public function testFromPayload(): void
    {
        $mapper = $this->createMapper();

        $info = $mapper->fromMessage(
            new WorkflowExecutionInfo([
                'execution' => new WorkflowExecution([
                    'workflow_id' => '6007db2e-4beb-4d81-94ee-98cbd19f9c3c',
                    'run_id' => '9ebb5672-b0cd-474e-b008-9a14e3591863',
                ]),
                'type' => new WorkflowType(['name' => 'HistoryLengthWorkflow']),
                'start_time' => new Timestamp(['seconds' => \strtotime('2021-01-01T00:00:00.000000Z')]),
                'close_time' => new Timestamp(['seconds' => \strtotime('2021-02-01T00:00:00.000000Z')]),
                'status' => WorkflowExecutionStatus::Completed->value,
                'history_length' => 15,
                'parent_namespace_id' => 'parentNamespaceId',
                'parent_execution' => new WorkflowExecution([
                    'workflow_id' => 'f81c8119-d53a-4100-9d53-7dabac8849c2',
                    'run_id' => 'bcf079a9-e6f3-4040-93e8-ca185650a04e',
                ]),
                'execution_time' => new Timestamp(['seconds' => \strtotime('2021-01-01T00:00:00.000000Z')]),
                'memo' => (new Memo())
                    ->setFields(EncodedCollection::fromValues([
                        'mem1' => 'value1',
                        'mem2' => 'value2',
                    ], DataConverter::createDefault())->toPayloadArray()),
                'search_attributes' => (new SearchAttributes())
                    ->setIndexedFields(EncodedCollection::fromValues([
                        'attr1' => 'value1',
                        'attr2' => 'value2',
                    ], DataConverter::createDefault())->toPayloadArray()),
                'auto_reset_points' => (new ResetPoints())
                    ->setPoints([
                        (new \Temporal\Api\Workflow\V1\ResetPointInfo())
                            ->setRunId('runId')
                            ->setFirstWorkflowTaskCompletedId(1)
                            ->setCreateTime(new Timestamp(['seconds' => \strtotime('2021-01-01T00:00:00.000000Z')]))
                            ->setResettable(true)
                            ->setBinaryChecksum('binaryChecksum')
                    ]),
                'task_queue' => 'taskQueue',
                'state_transition_count' => 1,
                'history_size_bytes' => 1,
                'most_recent_worker_version_stamp' => (new \Temporal\Api\Common\V1\WorkerVersionStamp())
<<<<<<< HEAD
                    // ->setBundleId('bundleId')
=======
>>>>>>> 0179c481
                    ->setBuildId('buildId')
                    ->setUseVersioning(true),
            ]),
        );

        $this->assertSame('6007db2e-4beb-4d81-94ee-98cbd19f9c3c', $info->execution->getID());
        $this->assertSame('9ebb5672-b0cd-474e-b008-9a14e3591863', $info->execution->getRunID());
        $this->assertSame('HistoryLengthWorkflow', $info->type->name);
        $this->assertSame('2021-01-01T00:00:00.000000Z', $info->startTime->format('Y-m-d\TH:i:s.u\Z'));
        $this->assertSame('2021-02-01T00:00:00.000000Z', $info->closeTime->format('Y-m-d\TH:i:s.u\Z'));
        $this->assertSame(WorkflowExecutionStatus::Completed, $info->status);
        $this->assertSame(15, $info->historyLength);
        $this->assertSame('parentNamespaceId', $info->parentNamespaceId);
        $this->assertSame('f81c8119-d53a-4100-9d53-7dabac8849c2', $info->parentExecution->getID());
        $this->assertSame('bcf079a9-e6f3-4040-93e8-ca185650a04e', $info->parentExecution->getRunID());
        $this->assertSame('2021-01-01T00:00:00.000000Z', $info->executionTime->format('Y-m-d\TH:i:s.u\Z'));
        $this->assertSame(2, $info->memo->count());
        $this->assertSame(['mem1' => 'value1', 'mem2' => 'value2'], $info->memo->getValues());
        $this->assertEquals(['attr1' => 'value1', 'attr2' => 'value2'], $info->searchAttributes->getValues());
        $this->assertSame('taskQueue', $info->taskQueue);
        $this->assertSame(1, $info->stateTransitionCount);
        $this->assertCount(1, $info->autoResetPoints);
        $this->assertInstanceOf(ResetPointInfo::class, $info->autoResetPoints[0]);
        $this->assertSame('runId', $info->autoResetPoints[0]->runId);
        $this->assertSame(1, $info->autoResetPoints[0]->firstWorkflowTaskCompletedId);
        $this->assertSame('2021-01-01T00:00:00.000000Z', $info->autoResetPoints[0]->createTime->format('Y-m-d\TH:i:s.u\Z'));
        $this->assertTrue($info->autoResetPoints[0]->resettable);
        $this->assertSame('binaryChecksum', $info->autoResetPoints[0]->binaryChecksum);
        $this->assertSame(1, $info->historySizeBytes);
        $this->assertSame('buildId', $info->mostRecentWorkerVersionStamp->buildId);
        $this->assertTrue($info->mostRecentWorkerVersionStamp->useVersioning);
    }

    private function createMapper(): WorkflowExecutionInfoMapper
    {
        return new WorkflowExecutionInfoMapper(
            DataConverter::createDefault(),
        );
    }
}<|MERGE_RESOLUTION|>--- conflicted
+++ resolved
@@ -64,10 +64,6 @@
                 'state_transition_count' => 1,
                 'history_size_bytes' => 1,
                 'most_recent_worker_version_stamp' => (new \Temporal\Api\Common\V1\WorkerVersionStamp())
-<<<<<<< HEAD
-                    // ->setBundleId('bundleId')
-=======
->>>>>>> 0179c481
                     ->setBuildId('buildId')
                     ->setUseVersioning(true),
             ]),
