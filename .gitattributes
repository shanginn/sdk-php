* text=auto

/.*                    export-ignore
<<<<<<< HEAD
/*.xml.dist            export-ignore
/*.xml                 export-ignore
/config/               export-ignore
/resources/scripts/    export-ignore
/runtime/              export-ignore
/tests/                export-ignore

=======
config/                export-ignore
resources/scripts/     export-ignore
runtime/               export-ignore
tests/                 export-ignore

/*.xml                 export-ignore
/*.xml.dist            export-ignore
>>>>>>> 616d1d15
Makefile               export-ignore<|MERGE_RESOLUTION|>--- conflicted
+++ resolved
@@ -1,21 +1,11 @@
 * text=auto
 
 /.*                    export-ignore
-<<<<<<< HEAD
-/*.xml.dist            export-ignore
-/*.xml                 export-ignore
 /config/               export-ignore
 /resources/scripts/    export-ignore
 /runtime/              export-ignore
 /tests/                export-ignore
 
-=======
-config/                export-ignore
-resources/scripts/     export-ignore
-runtime/               export-ignore
-tests/                 export-ignore
-
 /*.xml                 export-ignore
 /*.xml.dist            export-ignore
->>>>>>> 616d1d15
 Makefile               export-ignore