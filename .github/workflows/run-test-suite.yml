--- conflicted
+++ resolved
@@ -42,14 +42,9 @@
   test:
     name: PHP${{ matrix.php }}${{ matrix.extensions-suffix }}, ${{ matrix.os }}, ${{ matrix.dependencies }} deps
     runs-on: ${{ matrix.os }}
-<<<<<<< HEAD
-    timeout-minutes: ${{ matrix.timeout-minutes }}
+    timeout-minutes: ${{ inputs.test-timeout }}
     env:
       GITHUB_TOKEN: ${{ secrets.GITHUB_TOKEN }}
-=======
-    timeout-minutes: ${{ inputs.test-timeout }}
-    env: {GITHUB_TOKEN: '${{ secrets.GITHUB_TOKEN }}'}
->>>>>>> 5c86db56
     strategy:
       fail-fast: ${{ inputs.fail-fast }}
       matrix:
